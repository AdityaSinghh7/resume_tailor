--- conflicted
+++ resolved
@@ -19,16 +19,13 @@
         f"&redirect_uri={GITHUB_OAUTH_CALLBACK_URL}"
         f"&scope=read:user,user:email,repo"
     )
-    return {"auth_url": github_auth_url}
+    return RedirectResponse(github_auth_url)
 
 @router.get("/callback")
 async def github_callback(request: Request, code: str = None):
     if not code:
         raise HTTPException(status_code=400, detail="No code provided")
     async with httpx.AsyncClient() as client:
-        print("GITHUB_CLIENT_ID: ", GITHUB_CLIENT_ID)
-        print("GITHUB_CLIENT_SECRET: ", GITHUB_CLIENT_SECRET)
-        print("GITHUB_OAUTH_CALLBACK_URL: ", GITHUB_OAUTH_CALLBACK_URL)
         token_resp = await client.post(
             "https://github.com/login/oauth/access_token",
             data={
@@ -41,20 +38,9 @@
         )
         token_data = token_resp.json()
         access_token = token_data.get("access_token")
-        print("access_token: ", access_token)
-        print("token_data: ", token_data)
         if not access_token:
             raise HTTPException(status_code=400, detail="Failed to get access token")
         # Optionally: fetch user info here
-<<<<<<< HEAD
-        # user_resp = await client.get(
-        #     "https://api.github.com/user",
-        #     headers={"Authorization": f"token {access_token}"}
-        # )
-        # user_data = await user_resp.json()
-        frontend_home_url = f"http://localhost:3000/home?access_token={access_token}"
-        return RedirectResponse(url=frontend_home_url)
-=======
         user_resp = await client.get(
             "https://api.github.com/user",
             headers={"Authorization": f"token {access_token}"}
@@ -82,6 +68,5 @@
             return dict(row)
         else:
             raise HTTPException(status_code=404, detail="User not found")
->>>>>>> 78e6dfe6
     
     